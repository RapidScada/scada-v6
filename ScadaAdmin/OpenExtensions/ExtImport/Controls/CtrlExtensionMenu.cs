﻿using Scada.Admin.Extensions.ExtImport.Code;
using Scada.Admin.Extensions.ExtImport.Forms;
using Scada.Admin.Lang;
using Scada.Admin.Project;
using Scada.Agent;
using Scada.Comm;
using Scada.Comm.Config;
using Scada.Data.Entities;
using Scada.Data.Models;
using Scada.Forms;
using Scada.Lang;
using System;
using System.ComponentModel;
using System.Linq;
using System.Windows.Forms;
using WinControl;
using System.IO;


namespace Scada.Admin.Extensions.ExtImport.Controls
{
	public partial class CtrlExtensionMenu : UserControl
	{
		private readonly IAdminContext adminContext;      // the Administrator context
		private readonly RecentSelection recentSelection; // the recently selected objects
		private CtrlExtensionMenu()
		{
			InitializeComponent();
		}

		public CtrlExtensionMenu(IAdminContext adminContext) : this()
		{
			//this.adminContext = adminContext ?? throw new ArgumentNullException(nameof(adminContext));
			//SetMenuItempsEnabled();
			//adminContext.CurrentProjectChanged += AdminContext_CurrentProjectChanged;


			this.adminContext = adminContext ?? throw new ArgumentNullException(nameof(adminContext));
			recentSelection = new RecentSelection();

			SetMenuItemsEnabled();
			adminContext.CurrentProjectChanged += AdminContext_CurrentProjectChanged;
			adminContext.MessageToExtension += AdminContext_MessageToExtension;
		}
		/// <summary>
		/// Gets the explorer tree.
		/// </summary>
		private TreeView ExplorerTree => adminContext.MainForm.ExplorerTree;

		/// <summary>
		/// Gets the selected node of the explorer tree.
		/// </summary>
		private TreeNode SelectedNode => adminContext.MainForm.SelectedNode;
		/// <summary>
		/// Gets the Communicator application from the selected node, and validates the node type.
		/// </summary>
		private bool GetCommApp(out CommApp commApp, params string[] allowedNodeTypes)
		{
			if (SelectedNode?.Tag is CommNodeTag commNodeTag &&
				(allowedNodeTypes == null || allowedNodeTypes.Contains(commNodeTag.NodeType)))
			{
				commApp = commNodeTag.CommApp;
				return true;
			}
			else
			{
				commApp = null;
				return false;
			}
		}
		/// <summary>
		/// Saves the Communicator configuration.
		/// </summary>
		private void SaveCommConfig(CommApp commApp)
		{
			if (!commApp.SaveConfig(out string errMsg))
				adminContext.ErrLog.HandleError(errMsg);
		}
		/// <summary>
		/// Refreshes an open child form that shows the communication line configuration.
		/// </summary>
		private void RefreshLineConfigForm(TreeNode lineNode)
		{
			if (lineNode.FindFirst(CommNodeType.LineOptions) is TreeNode lineOptionsNode &&
				lineOptionsNode.Tag is TreeNodeTag tag && tag.ExistingForm is IChildForm childForm)
			{
				childForm.ChildFormTag.SendMessage(this, AdminMessage.RefreshData);
			}
		}
		/// <summary>
		/// Updates the specified communication line node.
		/// </summary>
		private void UpdateLineNode(string instanceName, int commLineNum)
		{
			if (adminContext.MainForm.FindInstanceNode(instanceName, out bool justPrepared) is TreeNode instanceNode &&
				!justPrepared && instanceNode.FindFirst(CommNodeType.Lines) is TreeNode linesNode)
			{
				foreach (TreeNode lineNode in linesNode.Nodes)
				{
					if (lineNode.GetRelatedObject() is LineConfig lineConfig &&
						lineConfig.CommLineNum == commLineNum)
					{
						adminContext.MainForm.CloseChildForms(lineNode, false);
						new TreeViewBuilder(adminContext, this).UpdateLineNode(lineNode);
						break;
					}
				}
			}
		}
		private void AdminContext_CurrentProjectChanged(object sender, EventArgs e)
		{
			SetMenuItemsEnabled();
		}
		private void AdminContext_MessageToExtension(object sender, MessageEventArgs e)
		{
			if (e.Message == KnownExtensionMessage.UpdateLineNode)
			{
				UpdateLineNode(
					(string)e.Arguments["InstanceName"],
					(int)e.Arguments["CommLineNum"]);
			}
		}

		private void SetMenuItemsEnabled()
		{
			bool projectIsOpen = adminContext.CurrentProject != null;
			miImport.Enabled = btnImport.Enabled = projectIsOpen;
		}

		public ToolStripItem[] GetMainMenuItems()
		{
			return new ToolStripItem[] { miImport };
		}

		public ToolStripItem[] GetToobarButtons()
		{
			return new ToolStripItem[] { btnImport };
		}
		/// <summary>
		/// Finds a tree node that contains the specified related object.
		/// </summary>
		private static TreeNode FindNode(TreeNode startNode, object relatedObject)
		{
			foreach (TreeNode node in startNode.IterateNodes())
			{
				if (node.GetRelatedObject() == relatedObject)
					return node;
			}

			return null;
		}



		private void miImportCnl_Click(object sender, EventArgs e)
		{

			if (adminContext.CurrentProject != null)
			{
				FrmCnlImport frmCnlImport = new(adminContext, adminContext.CurrentProject, recentSelection);

				if (frmCnlImport.ShowDialog() == DialogResult.OK)
					adminContext.MainForm.RefreshBaseTables(typeof(Cnl), true);

<<<<<<< HEAD


			}
		}

		private void btnImport_Click(object sender, EventArgs e)
		{

		}
=======
			}
		}
>>>>>>> bc58ce65
	}
}<|MERGE_RESOLUTION|>--- conflicted
+++ resolved
@@ -162,19 +162,7 @@
 				if (frmCnlImport.ShowDialog() == DialogResult.OK)
 					adminContext.MainForm.RefreshBaseTables(typeof(Cnl), true);
 
-<<<<<<< HEAD
-
-
 			}
 		}
-
-		private void btnImport_Click(object sender, EventArgs e)
-		{
-
-		}
-=======
-			}
-		}
->>>>>>> bc58ce65
 	}
 }