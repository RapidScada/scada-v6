--- conflicted
+++ resolved
@@ -75,13 +75,7 @@
         /// Determines that the application is running on Windows.
         /// </summary>
         public static readonly bool IsRunningOnWin = RuntimeInformation.IsOSPlatform(OSPlatform.Windows);
-<<<<<<< HEAD
-        /// <summary>
-        /// Determines that the application is running on .NET Core.
-        /// </summary>
-        public static readonly bool IsRunningOnCore = RuntimeInformation.FrameworkDescription.StartsWith(".NET");
-=======
->>>>>>> ee43f067
+ 
 
         #region Tables for calculating CRC-16.
         /* Table of CRC values for high–order byte */
